<html>
    <head>

        <meta charset="utf-8">
        <meta http-equiv="X-UA-Compatible" content="IE=edge">
        <meta name="viewport" content="width=device-width, initial-scale=1">

<<<<<<< HEAD
		<meta property='og:title' content='skrutable'/>
		<meta property='og:image' content='/static/ui_screenshot.png'/>
		<meta property='og:description' content='toolkit and online workbench providing useful functions for working with Sanskrit text'/>
		<meta property='og:url' content='https://skrutable.pythonanywhere.com/'/>
=======
        <meta property='og:title' content='skrutable'/>
        <meta property='og:image' content='/static/ui_screenshot.png'/>
        <meta property='og:description' content='toolkit and online workbench providing useful functions for working with Sanskrit text'/>
        <meta property='og:url' content='https://skrutable.pythonanywhere.com/'/>
>>>>>>> 488f2941

        <link rel="stylesheet" href="https://maxcdn.bootstrapcdn.com/bootstrap/3.3.5/css/bootstrap.min.css" integrity="sha512-dTfge/zgoMYpP7QbHy4gWMEGsbsdZeCXz7irItjcC3sPUFtf0kuFbDz/ixG7ArTxmDjLXDmezHubeNikyKGVyQ==" crossorigin="anonymous">
        <link rel="shortcut icon" href="#">

        <title>skrutable</title>

    </head>

    <body>

        <nav class="navbar navbar-inverse">
            <div class="container">

<<<<<<< HEAD
				<!-- entire top navbar -->
				<div class="row">

					<!-- skrutable brand/reset button and conditionally visibile action title -->
	                <div class="col-md-4">

						<div class="row">

							<div class="col-md-4 col-xs-4">
			                    <div class="navbar-header">
			                        <a class="navbar-brand" style="background-color: #000;" href="./reset">skrutable</a>
		                    	</div>
							</div>

							<div class="col-md-8 col-xs-8">
			                    <div class="navbar-header" id="hiddenActionTitle" style="visibility: hidden">
			                        <a class="navbar-brand">: {{ skrutable_action }}</a>
			                    </div>
							</div>

						</div>

					</div>

					<!-- about, tutorial, and conditionally visibile example links -->
					<div class="col-md-4">

						<div class="row">

							<div class="col-md-4 col-xs-4">
								<div class="navbar-header">
		                    		<a class="navbar-brand float-right" href="./about">about</a>
								</div>
		                	</div>

			                <div class="col-md-4 col-xs-4">
		                        <div class="navbar-header">
		                        	<a class="navbar-brand" href="./tutorial">tutorial</a>
		                        </div>
			                </div>

							<div class="col-md-4 col-xs-4">
								<div class="navbar-header" id="hiddenExample" style="visibility: hidden">
									<a class="navbar-brand" href="./ex1">(example)</a>
								</div>
							</div>

						</div>

					</div>

=======
                <!-- entire top navbar -->
                <div class="row">

                    <!-- skrutable brand/reset button and conditionally visibile action title -->
                    <div class="col-md-4">

                        <div class="row">

                            <div class="col-md-4 col-xs-4">
                                <div class="navbar-header">
                                    <a class="navbar-brand" style="background-color: #000;" href="./reset">skrutable</a>
                                </div>
                            </div>

                            <div class="col-md-8 col-xs-8">
                                <div class="navbar-header" id="hiddenActionTitle" style="visibility: hidden">
                                    <a class="navbar-brand">: {{ skrutable_action }}</a>
                                </div>
                            </div>

                        </div>

                    </div>

                    <!-- about, tutorial, and conditionally visibile example links -->
                    <div class="col-md-4">

                        <div class="row">

                            <div class="col-md-4 col-xs-4">
                                <div class="navbar-header">
                                    <a class="navbar-brand float-right" href="./about">about</a>
                                </div>
                            </div>

                            <div class="col-md-4 col-xs-4">
                                <div class="navbar-header">
                                    <a class="navbar-brand" href="./tutorial">tutorial</a>
                                </div>
                            </div>

                            <div class="col-md-4 col-xs-4">
                                <div class="navbar-header" id="hiddenExample" style="visibility: hidden">
                                    <a class="navbar-brand" href="./ex1">(example)</a>
                                </div>
                            </div>

                        </div>

                    </div>

>>>>>>> 488f2941
                </div><!-- entire top navbar row -->

            </div><!-- container -->
            
        </nav>

        <div class="container">

            <form id="overall_form" action="/" method="POST">

                <!-- input row -->
                <div class="row">
                    <textarea id="text_input" name="text_input" class="form-control" rows="4" spellcheck="false" placeholder="Enter text here">{{ text_input }}</textarea>
                </div>

                <!-- output row -->
                <div class="row well blue-border-focus">
                    <textarea id="text_output" name="text_output" class="form-control" rows="15" spellcheck="false" style="font-family: 'Courier New', monospace; font-weight: bold">{{ text_output }}</textarea>
                </div>

                <!-- controls row -->
                <div class="row">

                    <!-- input and output schemes, and swap buttons -->
                    <div class="col-md-4">
<<<<<<< HEAD
                    	<div class="col-md-12">
                    	
	                    	<div class="row">
	                        
	                        	<div class="col-md-6">
		                            <label for="from_scheme">Input Scheme</label>
		                            </br>
		                            <select name="from_scheme" id="from_scheme" class="btn-block">
		                                <optgroup label="Romanizations">
		                                    <option value="IAST">IAST</option>
		                                    <option value="HK">HK</option>
		                                    <option value="SLP">SLP</option>
		                                    <option value="ITRANS">ITRANS</option>
		                                    <option value="VH">VH</option>
		                                    <option value="WX">WX</option>
		                                    <option value="IASTREDUCED" disabled>IAST reduced</option>
		                                </optgroup>
		                                <optgroup label="Indic Scripts">
		                                    <option value="DEV">DEV</option>
		                                    <option value="BENGALI">BENGALI</option>
		                                    <option value="GUJARATI">GUJARATI</option>
		                                </optgroup>
		                            </select>
	                        	</div>

	                        	<div hidden class="col-md-6">
	                        		<label for="to_scheme">Virāma Option</label>
		                            </br>
		                            <select name="virAma_option" id="virAma_option" class="btn-block">
		                                <option value="preserve_space">default: preserve</option>
		                                <option value="break_clusters">more virāmas</option>
		                                <option value="combine">less virāmas</option>
		                            </select>
		                        </div>
	                        
	                        </div>
							
							</br>
	                       	
	                       	<div class="row">

								<div class="col-md-3">
		                            <!-- <label>Swap</label> -->
		                            <input id="swap_text_input_output" type="button" class="btn btn-block btn-primary" value="Txt ⇅" onclick="swapTexts();"/>
		                        </div>
		                        <div class="col-md-5">
		                            <input id="swap_from_to_scheme" type="button" class="btn btn-block btn-primary" value="Schemes ⇄" onclick="swapSchemes();"/>
	                            </div>
	                            <div class="col-md-4">
		                            <input id="swap_both" type="button" class="btn btn-block btn-primary" value="Both ⇅ ⇄" onclick="swapBoth();"/>
	                        	</div>
	                    	</div>
                        	</br>

                       	</div>
                    </div><!-- input and output schemes, and swap buttons -->

                    <!-- swap buttons -->
                    <!-- <div class="col-md-2"> -->
                        
                    <!-- </div> -->


                    <!-- submission -->
=======
                        <div class="col-md-12">
                        
                            <div class="row">
                            
                                <div class="col-md-6">
                                    <label for="from_scheme">Input Scheme</label>
                                    </br>
                                    <select name="from_scheme" id="from_scheme" class="btn-block">
                                        <optgroup label="Romanizations">
                                            <option value="IAST">IAST</option>
                                            <option value="HK">HK</option>
                                            <option value="SLP">SLP</option>
                                            <option value="ITRANS">ITRANS</option>
                                            <option value="VH">VH</option>
                                            <option value="WX">WX</option>
                                            <option value="IASTREDUCED" disabled>IAST reduced</option>
                                        </optgroup>
                                        <optgroup label="Indic Scripts">
                                            <option value="DEV">DEV</option>
                                            <option value="BENGALI">BENGALI</option>
                                            <option value="GUJARATI">GUJARATI</option>
                                        </optgroup>
                                    </select>
                                </div>

                                <div hidden class="col-md-6">
                                    <label for="to_scheme">Virāma Option</label>
                                    </br>
                                    <select name="virAma_option" id="virAma_option" class="btn-block">
                                        <option value="preserve_space">default: preserve</option>
                                        <option value="break_clusters">more virāmas</option>
                                        <option value="combine">less virāmas</option>
                                    </select>
                                </div>
                            
                            </div>
                            
                            </br>
                            
                            <div class="row">

                                <div class="col-md-3">
                                    <!-- <label>Swap</label> -->
                                    <input id="swap_text_input_output" type="button" class="btn btn-block btn-primary" value="Txt ⇅" onclick="swapTexts();"/>
                                </div>
                                <div class="col-md-5">
                                    <input id="swap_from_to_scheme" type="button" class="btn btn-block btn-primary" value="Schemes ⇄" onclick="swapSchemes();"/>
                                </div>
                                <div class="col-md-4">
                                    <input id="swap_both" type="button" class="btn btn-block btn-primary" value="Both ⇅ ⇄" onclick="swapBoth();"/>
                                </div>
                            </div>
                            </br>

                        </div>
                    </div><!-- input and output schemes, and swap buttons -->

                    <!-- actions -->
>>>>>>> 488f2941
                    <div class="col-md-8">

                        <!-- transliteration -->
                        <div class="col-md-3">
                            <input id="transliterate_button" type="submit" class="btn btn-block btn-primary" value="Transliterate" onclick="set_action('transliterate');"/>
                            <label for="to_scheme">Output Scheme</label>
                            </br>
                            <select name="to_scheme" id="to_scheme" class="btn-block">
                                <optgroup label="Romanizations">
                                    <option value="IAST">IAST</option>
                                    <option value="HK">HK</option>
                                    <option value="SLP">SLP</option>
                                    <option value="ITRANS">ITRANS</option>
                                    <option value="VH">VH</option>
                                    <option value="WX">WX</option>
                                    <option value="IASTREDUCED">IAST reduced</option>
                                </optgroup>
                                <optgroup label="Indic Scripts">
                                    <option value="DEV">DEV</option>
                                    <option value="BENGALI">BENGALI</option>
                                    <option value="GUJARATI">GUJARATI</option>
                                </optgroup>
                            </select>
                            </br>
                            <input id="transliterate_whole_file_button" type="submit" class="btn btn-block btn-primary" value="whole file ⇪" onclick="set_action('transliterate');" formaction="./wholeFile"/>
                            </br>
                        </div>

                        <!-- scansion -->
                        <div class="col-md-3">
                            <input id="scan_button" type="submit" class="btn btn-block btn-primary" value="Scan" onclick="set_action('scan')"/>
                            <label>Scansion Detail</label>
                            </br>
                            <div class="row">
                                <div class="col-md-4">
                                    <input type="checkbox" id="weights" name="scan_detail" value="weights" checked/>
                                    <label for="weights">lglgl</label>
                                </div>
                                <div class="col-md-4">
                                    <input type="checkbox" id="morae" name="scan_detail" value="morae" checked/>
                                    <label for="morae">{mora}</label>
                                </div>
                                <div class="col-md-4">
                                    <input type="checkbox" id="gaRas" name="scan_detail" value="gaRas" checked/>
                                    <label for="gaRas">[gaṇa]</label>
                                </div>
                            </div>
                            <div class="row">
                                <div class="col-md-4">
                                    <input type="checkbox" id="alignment" name="scan_detail" value="alignment" checked/>
                                    <label for="alignment">align</label>
                                </div>
                            </div>
                            </br>
                        </div>

                        <!-- meter identification -->
                        <div class="col-md-3">
                            <input id="identify_meter_button" type="submit" class="btn btn-block btn-primary" value="Identify Meter" onclick="set_action('identify meter');"/>
                            <label for="resplit_option">Re-Split Pādas</label>
                            </br>
                            <select id="resplit_option" name="resplit_option" class="btn-block">
                                <option value="none">none</option>
                                <option value="resplit_lite">resplit lite</option>
                                <option value="resplit_lite_keep_mid" checked>resplit lite keep mid</option>
                                <option value="resplit_max">resplit max</option>
                                <option value="resplit_max_keep_mid">resplit max keep mid</option>
                            </select>
                            </br>
                            <input id="identify_meter_whole_file_button" type="submit" class="btn btn-block btn-primary" value="whole file ⇪" onclick="set_action('identify meter');" formaction="/wholeFile"/>
                        	</br>
                        </div>

<<<<<<< HEAD
                    	<!-- splitting -->
                    	<div class="col-md-3">
                    		<input id="split button" type="submit" class="btn btn-block btn-primary" value="Split Sandhi & Cpds" data-toggle="tooltip" title="💃 Sansplit! 💃" onclick="set_action('split');"/>
                    		<div hidden>
                    		<label for="split">Punctuation</label>
                    		</br>
                    		<select name="prsrv_punc" id="prsrv_punc" class="btn-block">
                                <option value="preserve">preserve</option>
                                <option value="preserve">discard</option>
                            </select>
                        </div>
                            </br>
                            <input id="split_whole_file_button" type="submit" class="btn btn-block btn-primary" value="whole file ⇪" data-toggle="tooltip" title="🤯 whole-file Sansplit! 🤯"onclick="set_action('split');" formaction="./wholeFile"/>
                            </br>
                    	</div>

                    </div><!-- submission -->
=======
                        <!-- splitting -->
                        <div class="col-md-3">
                            <input id="split button" type="submit" class="btn btn-block btn-primary" value="Split Sandhi & Cpds" data-toggle="tooltip" title="Sansplit! 💃" onclick="set_action('split');"/>
                            </br>
                        <!--<label for="split">Punctuation</label>
                            </br>
                            <select name="prsrv_punc" id="prsrv_punc" class="btn-block">
                                <option value="preserve">preserve</option>
                                <option value="preserve">discard</option>
                            </select>
                            </br>-->
                            <input id="apte_links_button" type="submit" class="btn btn-block btn-primary" value=">> Apte links" onclick="set_action('apte links');"/>
                            </br>
                            <input id="split_whole_file_button" type="submit" class="btn btn-block btn-primary" value="whole file ⇪" data-toggle="tooltip" title="🤯"onclick="set_action('split');" formaction="./wholeFile"/>
                            </br>
                        </div>

                    </div><!-- actions -->

                </div><!-- controls row -->
            
>>>>>>> 488f2941

                <!-- melody player row -->
                <div class="row" id="melodyPlayer" style="visibility: hidden">
                <!-- <div class="row" id="melodyPlayer"> -->
                    
                    <!-- line up below actions -->
                    <div class="col-md-4">
                    </div>

                    <div class="col-md-4">
                        <audio id="audio" controls>
                            <source type="audio/mp3">
                        </audio>
                    </div>

                    <div class="col-md-4">
                        <label for="melody_option">Meter Melody Type Recited by</label>
                        <select id="melody_option" name="melody_option" class="btn-block">
                            {% for melody_option in melody_options %}
                            <option value= "{{melody_option}}">{{melody_option}}</option>
                            {% endfor %}
                        </select>
                    </div>

                </div><!-- melody player row -->

                <!-- hidden action menu -->
                <select hidden name="skrutable_action" id="skrutable_action">
                    <option value="transliterate">transliterate</option>
                    <option value="scan">scan</option>
                    <option value="identify meter">identify meter</option>
                    <option value="split">split</option>
<<<<<<< HEAD
=======
                    <option value="apte links">apte links</option>
>>>>>>> 488f2941
                </select>

            </form>

        </div><!-- container -->

        <script>

            function swapElementValues(e_1, e_2) {
                var tmp = e_1.value;
                e_1.value = e_2.value;
                e_2.value = tmp;
            }
            function swapTexts() {
                swapElementValues( document.getElementById('text_input'), document.getElementById('text_output') );
            }
            function swapSchemes() {
                if ( document.getElementById('to_scheme').value != 'IASTREDUCED') {
                    swapElementValues( document.getElementById('from_scheme'), document.getElementById('to_scheme') );
                }
            }
            function swapBoth() {
                if ( document.getElementById('to_scheme').value != 'IASTREDUCED') {
                    swapTexts();
                    swapSchemes();
                }
            }

            function initialize_choices() {
                document.getElementById("skrutable_action").value = "{{ skrutable_action }}";
                document.getElementById("from_scheme").value = "{{ from_scheme }}";
                document.getElementById("to_scheme").value = "{{ to_scheme }}";
                if ({{ weights }} != 1) { document.getElementById("weights").checked = false; }
                if ({{ morae }} != 1) { document.getElementById("morae").checked = false; }
                if ({{ gaRas }} != 1) { document.getElementById("gaRas").checked = false; }
                if ({{ alignment }} != 1) { document.getElementById("alignment").checked = false; }
                document.getElementById("resplit_option").value = "{{ resplit_option }}";
                testArray = "{{ melody_options }}";
                if ( testArray.length > 2) {
                    document.getElementById("melody_option").value = "{{ melody_options[0] }}";
                }
            }

            function conditionally_display_examples() {

<<<<<<< HEAD
								// for some reason value == "..." does not work...
                if (document.getElementById("skrutable_action").value != "transliterate" &&
                    document.getElementById("skrutable_action").value != "scan" &&
                    document.getElementById("skrutable_action").value != "identify meter" &&
                    document.getElementById("skrutable_action").value != "split") {
=======
                                // for some reason value == "..." does not work...
                if (document.getElementById("skrutable_action").value != "transliterate" &&
                    document.getElementById("skrutable_action").value != "scan" &&
                    document.getElementById("skrutable_action").value != "identify meter" &&
                    document.getElementById("skrutable_action").value != "split" &&
                    document.getElementById("skrutable_action").value != "apte links") {
>>>>>>> 488f2941

                    document.getElementById("hiddenExample").style.visibility = "visible";

                }
<<<<<<< HEAD
				else {
						document.getElementById("hiddenActionTitle").style.visibility = "visible";
				}
=======
                else {
                    document.getElementById("hiddenActionTitle").style.visibility = "visible";
                }
            }

            var melodySelectElement = document.getElementById("melody_option");
            const audio_prefix = "/assets/melodies/"
            melodySelectElement.addEventListener("change", update_melody);
            function update_melody() {
              var audioElement = document.getElementById("audio");
              var audio_src_selection = melodySelectElement.value
              audio_src_selection = audio_src_selection.replace(/ /g, "-");
              audio_src_selection = audio_src_selection.replace(/\./g, ""); // e.g. for H.V. Nagaraja Rao
              var audio_src_str = audio_prefix + 
                                "{{ meter_label }}" + 
                                "-" + 
                                audio_src_selection + 
                                ".mp3";
              audioElement.src = audio_src_str
            }

            function conditionally_display_melody_player() {
                testArray = "{{ melody_options }}";
                if ( testArray.length > 2 ) {
                    document.getElementById("melodyPlayer").style.visibility = "visible";
                }
>>>>>>> 488f2941
            }

            window.onload = function() {
                initialize_choices();
                conditionally_display_examples();
                update_melody();
                conditionally_display_melody_player();
            }

            function set_action(new_skr_act) {
                document.getElementById("skrutable_action").value = new_skr_act;
            }

        </script>

    </body>

</html><|MERGE_RESOLUTION|>--- conflicted
+++ resolved
@@ -5,17 +5,10 @@
         <meta http-equiv="X-UA-Compatible" content="IE=edge">
         <meta name="viewport" content="width=device-width, initial-scale=1">
 
-<<<<<<< HEAD
-		<meta property='og:title' content='skrutable'/>
-		<meta property='og:image' content='/static/ui_screenshot.png'/>
-		<meta property='og:description' content='toolkit and online workbench providing useful functions for working with Sanskrit text'/>
-		<meta property='og:url' content='https://skrutable.pythonanywhere.com/'/>
-=======
         <meta property='og:title' content='skrutable'/>
         <meta property='og:image' content='/static/ui_screenshot.png'/>
         <meta property='og:description' content='toolkit and online workbench providing useful functions for working with Sanskrit text'/>
         <meta property='og:url' content='https://skrutable.pythonanywhere.com/'/>
->>>>>>> 488f2941
 
         <link rel="stylesheet" href="https://maxcdn.bootstrapcdn.com/bootstrap/3.3.5/css/bootstrap.min.css" integrity="sha512-dTfge/zgoMYpP7QbHy4gWMEGsbsdZeCXz7irItjcC3sPUFtf0kuFbDz/ixG7ArTxmDjLXDmezHubeNikyKGVyQ==" crossorigin="anonymous">
         <link rel="shortcut icon" href="#">
@@ -29,59 +22,6 @@
         <nav class="navbar navbar-inverse">
             <div class="container">
 
-<<<<<<< HEAD
-				<!-- entire top navbar -->
-				<div class="row">
-
-					<!-- skrutable brand/reset button and conditionally visibile action title -->
-	                <div class="col-md-4">
-
-						<div class="row">
-
-							<div class="col-md-4 col-xs-4">
-			                    <div class="navbar-header">
-			                        <a class="navbar-brand" style="background-color: #000;" href="./reset">skrutable</a>
-		                    	</div>
-							</div>
-
-							<div class="col-md-8 col-xs-8">
-			                    <div class="navbar-header" id="hiddenActionTitle" style="visibility: hidden">
-			                        <a class="navbar-brand">: {{ skrutable_action }}</a>
-			                    </div>
-							</div>
-
-						</div>
-
-					</div>
-
-					<!-- about, tutorial, and conditionally visibile example links -->
-					<div class="col-md-4">
-
-						<div class="row">
-
-							<div class="col-md-4 col-xs-4">
-								<div class="navbar-header">
-		                    		<a class="navbar-brand float-right" href="./about">about</a>
-								</div>
-		                	</div>
-
-			                <div class="col-md-4 col-xs-4">
-		                        <div class="navbar-header">
-		                        	<a class="navbar-brand" href="./tutorial">tutorial</a>
-		                        </div>
-			                </div>
-
-							<div class="col-md-4 col-xs-4">
-								<div class="navbar-header" id="hiddenExample" style="visibility: hidden">
-									<a class="navbar-brand" href="./ex1">(example)</a>
-								</div>
-							</div>
-
-						</div>
-
-					</div>
-
-=======
                 <!-- entire top navbar -->
                 <div class="row">
 
@@ -133,11 +73,10 @@
 
                     </div>
 
->>>>>>> 488f2941
                 </div><!-- entire top navbar row -->
 
             </div><!-- container -->
-            
+
         </nav>
 
         <div class="container">
@@ -159,76 +98,10 @@
 
                     <!-- input and output schemes, and swap buttons -->
                     <div class="col-md-4">
-<<<<<<< HEAD
-                    	<div class="col-md-12">
-                    	
-	                    	<div class="row">
-	                        
-	                        	<div class="col-md-6">
-		                            <label for="from_scheme">Input Scheme</label>
-		                            </br>
-		                            <select name="from_scheme" id="from_scheme" class="btn-block">
-		                                <optgroup label="Romanizations">
-		                                    <option value="IAST">IAST</option>
-		                                    <option value="HK">HK</option>
-		                                    <option value="SLP">SLP</option>
-		                                    <option value="ITRANS">ITRANS</option>
-		                                    <option value="VH">VH</option>
-		                                    <option value="WX">WX</option>
-		                                    <option value="IASTREDUCED" disabled>IAST reduced</option>
-		                                </optgroup>
-		                                <optgroup label="Indic Scripts">
-		                                    <option value="DEV">DEV</option>
-		                                    <option value="BENGALI">BENGALI</option>
-		                                    <option value="GUJARATI">GUJARATI</option>
-		                                </optgroup>
-		                            </select>
-	                        	</div>
-
-	                        	<div hidden class="col-md-6">
-	                        		<label for="to_scheme">Virāma Option</label>
-		                            </br>
-		                            <select name="virAma_option" id="virAma_option" class="btn-block">
-		                                <option value="preserve_space">default: preserve</option>
-		                                <option value="break_clusters">more virāmas</option>
-		                                <option value="combine">less virāmas</option>
-		                            </select>
-		                        </div>
-	                        
-	                        </div>
-							
-							</br>
-	                       	
-	                       	<div class="row">
-
-								<div class="col-md-3">
-		                            <!-- <label>Swap</label> -->
-		                            <input id="swap_text_input_output" type="button" class="btn btn-block btn-primary" value="Txt ⇅" onclick="swapTexts();"/>
-		                        </div>
-		                        <div class="col-md-5">
-		                            <input id="swap_from_to_scheme" type="button" class="btn btn-block btn-primary" value="Schemes ⇄" onclick="swapSchemes();"/>
-	                            </div>
-	                            <div class="col-md-4">
-		                            <input id="swap_both" type="button" class="btn btn-block btn-primary" value="Both ⇅ ⇄" onclick="swapBoth();"/>
-	                        	</div>
-	                    	</div>
-                        	</br>
-
-                       	</div>
-                    </div><!-- input and output schemes, and swap buttons -->
-
-                    <!-- swap buttons -->
-                    <!-- <div class="col-md-2"> -->
-                        
-                    <!-- </div> -->
-
-
-                    <!-- submission -->
-=======
                         <div class="col-md-12">
-                        
+
                             <div class="row">
-                            
+
                                 <div class="col-md-6">
                                     <label for="from_scheme">Input Scheme</label>
                                     </br>
@@ -259,11 +132,11 @@
                                         <option value="combine">less virāmas</option>
                                     </select>
                                 </div>
-                            
-                            </div>
-                            
-                            </br>
-                            
+
+                            </div>
+
+                            </br>
+
                             <div class="row">
 
                                 <div class="col-md-3">
@@ -283,7 +156,6 @@
                     </div><!-- input and output schemes, and swap buttons -->
 
                     <!-- actions -->
->>>>>>> 488f2941
                     <div class="col-md-8">
 
                         <!-- transliteration -->
@@ -357,25 +229,6 @@
                         	</br>
                         </div>
 
-<<<<<<< HEAD
-                    	<!-- splitting -->
-                    	<div class="col-md-3">
-                    		<input id="split button" type="submit" class="btn btn-block btn-primary" value="Split Sandhi & Cpds" data-toggle="tooltip" title="💃 Sansplit! 💃" onclick="set_action('split');"/>
-                    		<div hidden>
-                    		<label for="split">Punctuation</label>
-                    		</br>
-                    		<select name="prsrv_punc" id="prsrv_punc" class="btn-block">
-                                <option value="preserve">preserve</option>
-                                <option value="preserve">discard</option>
-                            </select>
-                        </div>
-                            </br>
-                            <input id="split_whole_file_button" type="submit" class="btn btn-block btn-primary" value="whole file ⇪" data-toggle="tooltip" title="🤯 whole-file Sansplit! 🤯"onclick="set_action('split');" formaction="./wholeFile"/>
-                            </br>
-                    	</div>
-
-                    </div><!-- submission -->
-=======
                         <!-- splitting -->
                         <div class="col-md-3">
                             <input id="split button" type="submit" class="btn btn-block btn-primary" value="Split Sandhi & Cpds" data-toggle="tooltip" title="Sansplit! 💃" onclick="set_action('split');"/>
@@ -396,13 +249,12 @@
                     </div><!-- actions -->
 
                 </div><!-- controls row -->
-            
->>>>>>> 488f2941
+
 
                 <!-- melody player row -->
                 <div class="row" id="melodyPlayer" style="visibility: hidden">
                 <!-- <div class="row" id="melodyPlayer"> -->
-                    
+
                     <!-- line up below actions -->
                     <div class="col-md-4">
                     </div>
@@ -430,10 +282,7 @@
                     <option value="scan">scan</option>
                     <option value="identify meter">identify meter</option>
                     <option value="split">split</option>
-<<<<<<< HEAD
-=======
                     <option value="apte links">apte links</option>
->>>>>>> 488f2941
                 </select>
 
             </form>
@@ -479,29 +328,16 @@
 
             function conditionally_display_examples() {
 
-<<<<<<< HEAD
-								// for some reason value == "..." does not work...
-                if (document.getElementById("skrutable_action").value != "transliterate" &&
-                    document.getElementById("skrutable_action").value != "scan" &&
-                    document.getElementById("skrutable_action").value != "identify meter" &&
-                    document.getElementById("skrutable_action").value != "split") {
-=======
                                 // for some reason value == "..." does not work...
                 if (document.getElementById("skrutable_action").value != "transliterate" &&
                     document.getElementById("skrutable_action").value != "scan" &&
                     document.getElementById("skrutable_action").value != "identify meter" &&
                     document.getElementById("skrutable_action").value != "split" &&
                     document.getElementById("skrutable_action").value != "apte links") {
->>>>>>> 488f2941
 
                     document.getElementById("hiddenExample").style.visibility = "visible";
 
                 }
-<<<<<<< HEAD
-				else {
-						document.getElementById("hiddenActionTitle").style.visibility = "visible";
-				}
-=======
                 else {
                     document.getElementById("hiddenActionTitle").style.visibility = "visible";
                 }
@@ -515,10 +351,10 @@
               var audio_src_selection = melodySelectElement.value
               audio_src_selection = audio_src_selection.replace(/ /g, "-");
               audio_src_selection = audio_src_selection.replace(/\./g, ""); // e.g. for H.V. Nagaraja Rao
-              var audio_src_str = audio_prefix + 
-                                "{{ meter_label }}" + 
-                                "-" + 
-                                audio_src_selection + 
+              var audio_src_str = audio_prefix +
+                                "{{ meter_label }}" +
+                                "-" +
+                                audio_src_selection +
                                 ".mp3";
               audioElement.src = audio_src_str
             }
@@ -528,7 +364,6 @@
                 if ( testArray.length > 2 ) {
                     document.getElementById("melodyPlayer").style.visibility = "visible";
                 }
->>>>>>> 488f2941
             }
 
             window.onload = function() {
